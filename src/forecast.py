# Copyright (C) 2013-2016 Martin Vejmelka, UC Denver
#
# Permission is hereby granted, free of charge, to any person obtaining a copy
# of this software and associated documentation files (the "Software"), to deal
# in the Software without restriction, including without limitation the rights
# to use, copy, modify, merge, publish, distribute, sublicense, and/or sell copies
# of the Software, and to permit persons to whom the Software is furnished to do
# so, subject to the following conditions:
#
# The above copyright notice and this permission notice shall be included in all
# copies or substantial portions of the Software.
#
# THE SOFTWARE IS PROVIDED "AS IS", WITHOUT WARRANTY OF ANY KIND, EXPRESS OR IMPLIED,
# INCLUDING BUT NOT LIMITED TO THE WARRANTIES OF MERCHANTABILITY, FITNESS FOR
# A PARTICULAR PURPOSE AND NONINFRINGEMENT. IN NO EVENT SHALL THE AUTHORS OR COPYRIGHT
# HOLDERS BE LIABLE FOR ANY CLAIM, DAMAGES OR OTHER LIABILITY, WHETHER IN AN ACTION
# OF CONTRACT, TORT OR OTHERWISE, ARISING FROM, OUT OF OR IN CONNECTION WITH THE
# SOFTWARE OR THE USE OR OTHER DEALINGS IN THE SOFTWARE.


from wrf.wrf_cloner import WRFCloner
from wrf.wrf_exec import Geogrid, Ungrib, Metgrid, Real, WRF
from wrf.wps_domains import WPSDomainLCC, WPSDomainConf

from utils import utc_to_esmf, symlink_matching_files, symlink_unless_exists, update_time_control, \
                  update_namelist, timedelta_hours, esmf_to_utc, render_ignitions, make_dir, \
                  timespec_to_utc, round_time_to_hour, Dict, dump, save, load, check_obj, \
                  make_clean_dir, process_create_time, load_sys_cfg, ensure_dir, move, \
                  json_join, number_minutes, serial_json, link2copy, append2file
from write_geogrid import write_table
from vis.postprocessor import Postprocessor
from vis.var_wisdom import get_wisdom_variables

from ingest.NAM218 import NAM218
from ingest.HRRR import HRRR
from ingest.NAM227 import NAM227
from ingest.CFSR import CFSR_P, CFSR_S
from ingest.NARR import NARR

from ingest.MODIS import Terra, Aqua
from ingest.VIIRS import SNPP

from fmda.fuel_moisture_da import assimilate_fm10_observations

from ssh_shuttle import send_product_to_server, ssh_command

import f90nml
from datetime import datetime, timedelta
import time, re, json, sys, logging
import os.path as osp
import os
import stat
from multiprocessing import Process, Queue
import glob
import netCDF4 as nc4
import shutil
import numpy as np

import smtplib
from email.mime.text import MIMEText

import traceback
import pprint
from cleanup import parallel_job_running, delete_visualization



class JobState(Dict):
	"""
	A coherent structure that holds information about the job.
	"""

	def __init__(self, args):
		"""
		Initialize the job state from the arguments dictionary.

		:param args: the forecast job arguments
		"""
		super(JobState, self).__init__(args)
		self.grib_source = self.resolve_grib_source(self.grib_source,args)
		self.satellite_source = self.resolve_satellite_source(args)
		logging.info('Simulation requested from %s to %s' % (str(self.start_utc), str(self.end_utc)))
		self.start_utc = round_time_to_hour(self.start_utc, up=False, period_hours=self.grib_source[0].period_hours);
		self.end_utc = round_time_to_hour(self.end_utc, up=True, period_hours=self.grib_source[0].period_hours);
		self.cycle_start_utc = round_time_to_hour(self.get('cycle_start_utc',None), period_hours=self.grib_source[0].cycle_hours);
		logging.info('Simulation times rounded  %s to %s' % (str(self.start_utc), str(self.end_utc)))
		self.fc_hrs = timedelta_hours(self.end_utc - self.start_utc)
		if 'job_id' in args:
			logging.info('job_id %s given in the job description' % args['job_id'])
			self.job_id = args['job_id']
		else:
			logging.warning('job_id not given, creating.')
			self.job_id = 'wfc-' + self.grid_code + '-' + utc_to_esmf(self.start_utc) + '-{0:02d}'.format(self.fc_hrs)
		if 'restart' in args:
			logging.info('restart %s given in the job description' % args['restart'])
			self.restart = args['restart']
		else:
			self.restart = False
			logging.info('restart not in arguments, default restart option %s' % self.restart)
		self.emails = self.parse_emails(args)
		self.domains = args['domains']
		self.ignitions = args.get('ignitions', None)
		self.fmda = self.parse_fmda(args)
		self.postproc = args['postproc']
		self.wrfxpy_dir = args['sys_install_path']
		if 'clean_dir' in args:
			self.clean_dir = args['clean_dir']
		else:
			self.clean_dir = True
		self.args = args
		logging.debug('JobState initialized: ' + str(self))



	def resolve_grib_source(self, gs_name, js):
		"""
		Creates the right GribSource object from the name.

		:param gs_name: the name of the grib source
		:param js: configuration json
		"""
		if gs_name == 'HRRR':
			return [HRRR(js)]
		elif gs_name == 'NAM' or gs_name == 'NAM218' :
			return [NAM218(js)]
		elif gs_name == 'NAM227':
			return [NAM227(js)]
		elif gs_name == 'NARR':
			return [NARR(js)]
		elif gs_name == 'CFSR':
			return [CFSR_P(js),CFSR_S(js)]
		else:
			raise ValueError('Unrecognized grib_source %s' % gs_name)

	def resolve_satellite_source(self, js):
		"""
		Creates all the JPSSSource objects from the list of names.

		:param sat_list: the list of JPSS sources
		:param js: configuration json
		"""
		sat_list = self.parse_satellite_source(js)
		sat = []
		if 'Terra' in sat_list:
			terra=Terra(js)
			sat.append(terra)
		if 'Aqua' in sat_list:
			aqua=Aqua(js)
			sat.append(aqua)
		if 'SNPP' in sat_list:
			snpp=SNPP(js)
			sat.append(snpp)
		return sat

	def parse_satellite_source(self, args):
		"""
		Parse information inside the satellite source, if any.

		:param args: the forecast job argument dictionary
		"""
		if 'satellite_source' in args:
			sats = args['satellite_source']
			return sats
		else:
			return []

	def parse_fmda(self, args):
		"""
		Parse information inside the FMDA blob, if any.

		:param args: the forecast job argument dictionary
		"""
		if 'fuel_moisture_da' in args:
			fmda = args['fuel_moisture_da']
			return Dict({'token' : fmda['mesowest_token'], 'domains' : fmda['domains']})
		else:
			return None


	def parse_emails(self, args):
		"""
		Parse the definition of e-mail notifications

		:param args: the forecast job argument dictionary
		"""
		if 'email_notifications' in args:
			emails = args['email_notifications']
			self.emails = Dict({'to' : emails['to'], 'events' : emails['events'],
								'server' : emails.get('smtp_server', 'localhost'),
								'origin' : emails.get('from', 'wrfxpy@gross.ucdenver.edu')})
		else:
			self.emails = None

def send_email(js, event, body):
	"""
	Sends an e-mail with body <body> according to the e-mail parameters (constructed in execute) if the stated <event>
	is contained in the appropriate array.

	:param js: the JobState structure containing confiuration info
	:param event: name of the event firing the e-mail, the e-mail will not be sent unless <event> appears in the events array
	:param body: the body that will be placed into the e-mail
	"""
	if js.emails is not None:
		if event in js.emails.events:
			mail_serv = smtplib.SMTP(js.emails.server)
			msg = MIMEText(body)
			msg['Subject'] = 'Job %s event %s notification' % (js.job_id, event)
			msg['From'] = js.emails.origin
			msg['To'] = js.emails.to
			mail_serv.sendmail(js.emails.origin, [js.emails.to], msg.as_string())
			mail_serv.quit()

def retrieve_satellite(js, sat_source, q):
	"""
	This function retrieves required Satellite files.

	It returns either 'SUCCESS' or 'FAILURE' on completion.

	:param js: the JobState object containing the forecast configuration
	:param sat_source: the SatSource object
	:param q: the multiprocessing Queue into which we will send either 'SUCCESS' or 'FAILURE'
	"""
	try:
		logging.info("retrieving satellite files from %s" % sat_source.id)
		# retrieve satellite granules intersecting the last domain
		max_dom = max([int(x) for x in filter(lambda x: len(x) == 1, js.bounds.keys())])
		manifest = sat_source.retrieve_data_sat(js.bounds[str(max_dom)], js.start_utc, js.end_utc)
		# write a json file with satellite information
		sat_file = sat_source.id+'.json'
		json.dump(manifest, open(osp.join(js.jobdir,sat_file),'w'), indent=4, separators=(',', ': '))

		send_email(js, 'satellite', 'Job %s - satellite retrieving complete.' % js.job_id)
		logging.info('satellite retrieval complete for %s' % sat_source.id)
		q.put('SUCCESS')

	except Exception as e:
		logging.error('satellite retrieving step failed with exception %s' % repr(e))
		traceback.print_exc()
		q.put('FAILURE')

def retrieve_gribs_and_run_ungrib(js, grib_source, q):
	"""
	This function retrieves required GRIB files and runs ungrib.

	It returns either 'SUCCESS' or 'FAILURE' on completion.

	:param js: the JobState object containing the forecast configuration
	:param grib_source: the GribSource object containing ungrib configuration
	:param q: the multiprocessing Queue into which we will send either 'SUCCESS' or 'FAILURE'
	"""
	wps_dir = osp.abspath(js.wps_dir)
	grib_dir = osp.join(wps_dir,grib_source.id)
	make_clean_dir(grib_dir)
	wps_nml = js.wps_nml
	try:
		logging.info("retrieving GRIB files from %s" % grib_source.id)

		download_whole_cycle = js.get('download_whole_cycle',False)
		manifest = grib_source.retrieve_gribs(js.start_utc, js.end_utc, js.ref_utc, js.cycle_start_utc, download_whole_cycle)
		logging.info('manifest: ' + str(manifest))
		grib_file = grib_source.id+'.json'
		json.dump(manifest, open(osp.join(js.jobdir,grib_file),'w'), indent=4, separators=(',', ': '), default=serial_json)

		cache_colmet = len(manifest) > 1
		have_all_colmet = False
		if cache_colmet:
			have_all_colmet = len(manifest.colmet_missing) == 0
			colmet_dir = osp.join(grib_source.cache_dir, manifest.colmet_prefix)

		logging.info('cache colmet %s, have all colmet %s' % (cache_colmet, have_all_colmet))

		if not have_all_colmet:
			# this is also if we do not cache
			grib_source.symlink_gribs(manifest.grib_files, grib_dir)

			send_email(js, 'grib2', 'Job %s - %d GRIB2 files downloaded.' % (js.job_id, len(manifest)))
			logging.info("running UNGRIB for %s" % grib_source.id)

			logging.info("step 4: patch namelist for ungrib end execute ungrib on %s files" % grib_source.id)

			update_namelist(wps_nml, grib_source.namelist_wps_keys())
			if cache_colmet:
				wps_nml['share']['start_date'] = [utc_to_esmf(manifest.colmet_files_utc[0])] * js.num_doms
				wps_nml['share']['end_date'] = [utc_to_esmf(manifest.colmet_files_utc[-1])] * js.num_doms

			# logging.info("namelist.wps for UNGRIB: %s" % json.dumps(wps_nml, indent=4, separators=(',', ': ')))
			f90nml.write(wps_nml, osp.join(grib_dir, 'namelist.wps'), force=True)
			grib_source.clone_vtables(grib_dir)
			symlink_unless_exists(osp.join(wps_dir,'ungrib.exe'),osp.join(grib_dir,'ungrib.exe'))

			print(grib_dir + ':')
			os.system('ls -l %s' % grib_dir)

			Ungrib(grib_dir).execute().check_output()

			print(grib_dir + ':')
			os.system('ls -l %s' % grib_dir)

			if cache_colmet:
				# move output to cache directory
				make_dir(colmet_dir)
				for f in manifest.colmet_files:
					move(osp.join(grib_dir,f),osp.join(colmet_dir,f))
				# now all colmet files should be in the cache

		if cache_colmet:
			for f in manifest.colmet_files:
				symlink_unless_exists(osp.join(colmet_dir,f),osp.join(wps_dir,f))
		else:
			# move output
			for f in glob.glob(osp.join(grib_dir,grib_source.prefix() + '*')):
				move(f,wps_dir)


		send_email(js, 'ungrib', 'Job %s - ungrib complete.' % js.job_id)
		logging.info('UNGRIB complete for %s' % grib_source.id)
		q.put('SUCCESS')

	except Exception as e:
		logging.error('GRIB2/UNGRIB step failed with exception %s' % repr(e))
		traceback.print_exc()
		q.put('FAILURE')


def run_geogrid(js, q):
	"""
	This function runs geogrid or links in precomputed grid files as required.

	:param js: the JobState object containing the forecast configuration
	:param q: the multiprocessing Queue into which we will send either 'SUCCESS' or 'FAILURE'
	"""
	try:
		logging.info("running GEOGRID")
		Geogrid(js.wps_dir).execute().check_output()
		logging.info('GEOGRID complete')

		send_email(js, 'geogrid', 'GEOGRID complete.')
		q.put('SUCCESS')

	except Exception as e:
		logging.error('GEOGRID step failed with exception %s' % repr(e))
		q.put('FAILURE')


def find_wrfout(path, dom_id, esmf_time):
	"""
	Find wrfout for postprocessing.

	:param path: the wrf path directory
	:param dom_id: the domain for which we search wrfouts
	:esmf_time: time string to match variable Times
	:return: the path to the fresh (latest) wrfout
	"""
	logging.info('find_wrfout: looking for the first wrfout for domain %s time %s' % (dom_id,esmf_time))
	wrfouts = sorted(glob.glob(osp.join(path, 'wrfout_d%02d*' % dom_id)),None,None,True) # reverse order
	wrfouts
	for wrfout in wrfouts:
		wrfout_time = re.match(r'.*wrfout_d.._([0-9_\-:]{19})' ,wrfout).groups()[0]
		if esmf_time >= wrfout_time:
			logging.info('find_wrfout: found %s' % wrfout)
			return wrfout
	logging.warning('wrfout for time %s domain %s not found' % (esmf_time, dom_id))
	logging.warning('Available wrfouts are: %s' % wrfouts)
	return None

def make_job_file(js):
	"""
	Create minimal dictionary for the job state
	:param js: job state from JobState(args)
	:return: the dictionary
	"""
	jsub=Dict({})
	jsub.job_id = js.job_id
	jsub.pid = os.getpid()
	jsub.process_create_time = process_create_time(jsub.pid)
	jsub.job_num = None
	jsub.old_job_num = None
	jsub.state = 'Preparing'
	jsub.qsys = js.qsys
	jsub.postproc = js.postproc
	jsub.grid_code = js.grid_code
	jsub.jobfile = osp.abspath(osp.join(js.workspace_path, js.job_id,'job.json'))
	return jsub

def make_kmz(args):
	ssh_command('wrfxweb/make_kmz.sh ' + args)

def read_namelist(path):
	logging.info('Reading namelist %s' % path)
	return f90nml.read(path)

def fmda_add_to_geogrid(js):
    """
    Add fmda datasets to geogrid if specified
    """
    if 'fmda_geogrid_path' in js:
        fmda_geogrid_path = osp.abspath(js['fmda_geogrid_path'])
        logging.info('fmda_geogrid_path is %s' % fmda_geogrid_path)
    else:
        return
        logging.info('fmda_geogrid_path not given')
    try:
        index_path = osp.join(fmda_geogrid_path,'index.json')
        index = json.load(open(index_path,'r'))
        logging.info('Loaded fmda geogrid index at %s' % index_path)
    except:
        logging.error('Cannot open %s' % index_path)
        sys.exit(1)
    geo_path = osp.dirname(osp.dirname(fmda_geogrid_path))+'-geo.nc'
    logging.info('fmda_add_to_geogrid reading longitudes and latitudes from NetCDF file %s' % geo_path )
    with nc4.Dataset(geo_path) as d:
        lats = d.variables['XLAT'][:,:]
        lons = d.variables['XLONG'][:,:]
    ndomains = len(js['domains'])
    lat,lon = js['domains'][str(ndomains)]['center_latlon']
    bbox = (np.min(lats), np.min(lons), np.max(lats), np.max(lons))
    logging.info('fmda_add_to_geogrid: fmda bounding box is %s %s %s %s' % bbox)
    i, j = np.unravel_index((np.abs(lats-lat)+np.abs(lons-lon)).argmin(),lats.shape)  
    if i<=1 or j<=1 or i >= lats.shape[0]-2 or j >= lats.shape[1]-2:
        logging.error('fmda_add_to_geogrid: WRF domain center %s %s at %i %i is outside or near FMDA boundary' % (lat,lon,i,j) )
        sys.exit(1)
    """
    for varname,varindex in index.iteritems():
        # update index 
        varindex['known_y']=float(i)
        varindex['known_x']=float(j)
        varindex['known_lat']=lats[i-1,j-1]
        varindex['known_lon']=lons[i-1,j-1]
        logging.info('fmda_add_to_geogrid: updating index known_x=%s known_y=%s known_lat=%s known_lon=%s' % 
           (varindex['known_x'],varindex['known_y'],varindex['known_lat'],varindex['known_lon']))
        varindex_path=osp.join(fmda_geogrid_path,varname,'index')
        write_table(varindex_path,varindex)
    """
    # update geogrid table
    geogrid_tbl_path = osp.join(js.wps_dir, 'geogrid/GEOGRID.TBL')
    link2copy(geogrid_tbl_path)
    geogrid_tbl_json_path = osp.join(fmda_geogrid_path,'geogrid_tbl.json')
    logging.info('fmda_add_to_geogrid: updating GEOGRID.TBL at %s from %s' % 
        (geogrid_tbl_path,geogrid_tbl_json_path))
    geogrid_tbl_json = json.load(open(geogrid_tbl_json_path,'r'))
    for varname,vartable in geogrid_tbl_json.iteritems():
        write_table(geogrid_tbl_path,vartable,mode='a',divider_after=True)
    
def execute(args,job_args):
	"""
	Executes a weather/fire simulation.

	:param args: a dictionary with all to start the simulationfollowing keys
	:param job_args: a the original json given the forecast

	Keys in args:
	:param grid_code: the (unique) code of the grid that is used
	:param sys_install_path: system installation directory
	:param start_utc: start time of simulation in UTC
	:param end_utc: end time of simulation in UTC
	:param workspace_path: workspace directory
	:param wps_install_path: installation directory of WPS that will be used
	:param wrf_install_path: installation directory of WRF that will be used
	:param grib_source: a string identifying a valid GRIB2 source
	:param wps_namelist_path: the path to the namelist.wps file that will be used as template
	:param wrf_namelist_path: the path to the namelist.input file that will be used as template
	:param fire_namelist_path: the path to the namelist.fire file that will be used as template
	:param wps_geog_path: the path to the geogrid data directory providing terrain/fuel data
	:param email_notification: dictionary containing keys address and events indicating when a mail should be fired off


	"""

	logging.info('step 0 initialize the job state from the arguments')
	js = JobState(args)

	jobdir = osp.abspath(osp.join(js.workspace_path, js.job_id))
	js.jobdir = jobdir
	if js.clean_dir or not osp.exists(osp.join(js.jobdir,'input.json')):
		make_clean_dir(js.jobdir)

	json.dump(job_args, open(osp.join(js.jobdir,'input.json'),'w'), indent=4, separators=(',', ': '))
	jsub = make_job_file(js)
	json.dump(jsub, open(jsub.jobfile,'w'), indent=4, separators=(',', ': '))

	logging.info("job %s starting [%d hours to forecast]." % (js.job_id, js.fc_hrs))
	sys.stdout.flush()
	send_email(js, 'start', 'Job %s started.' % js.job_id)

	# read in all namelists
	js.wps_nml = read_namelist(js.args['wps_namelist_path'])
	js.wrf_nml = read_namelist(js.args['wrf_namelist_path'])
	js.fire_nml = read_namelist(js.args['fire_namelist_path'])
	js.ems_nml = None
	if 'emissions_namelist_path' in js.args:
		js.ems_nml = read_namelist(js.args['emissions_namelist_path'])

	# Parse and setup the domain configuration
	js.domain_conf = WPSDomainConf(js.domains)

	js.num_doms = len(js.domain_conf)
	js.wps_nml['share']['interval_seconds'] = js.grib_source[0].interval_seconds

	logging.info("number of domains defined is %d." % js.num_doms)

	# build directories in workspace
	js.wps_dir = osp.abspath(osp.join(js.jobdir, 'wps'))
	js.wrf_dir = osp.abspath(osp.join(js.jobdir, 'wrf'))

	#check_obj(args,'args')
	#check_obj(js,'Initial job state')

	logging.info("step 1: clone WPS and WRF directories")
	logging.info("cloning WPS into %s" % js.wps_dir)
	cln = WRFCloner(js.args)
	cln.clone_wps(js.wps_dir, [])
	js.grib_source[0].clone_vtables(js.wps_dir)

	logging.info("step 2: process domain information and patch namelist for geogrid")
	js.wps_nml['share']['start_date'] = [utc_to_esmf(js.start_utc)] * js.num_doms
	js.wps_nml['share']['end_date'] = [utc_to_esmf(js.end_utc)] * js.num_doms
	js.wps_nml['geogrid']['geog_data_path'] = js.args['wps_geog_path']
	js.domain_conf.prepare_for_geogrid(js.wps_nml, js.wrf_nml, js.wrfxpy_dir, js.wps_dir)
	f90nml.write(js.wps_nml, osp.join(js.wps_dir, 'namelist.wps'), force=True)

	# do steps 2 & 3 & 4 in parallel (three execution streams)
	#  -> Satellite retrieval ->
	#  -> GEOGRID ->
	#  -> GRIB2 download ->  UNGRIB ->

	proc_q = Queue()

	if js.satellite_source:
		js.bounds = Dict({})
		for k,domain in enumerate(js.domain_conf.domains):
			latloni = domain.ij_to_latlon(0,0)
			latlonf = domain.ij_to_latlon(domain.domain_size[0],domain.domain_size[1])
			bounds = (latloni[1],latlonf[1],latloni[0],latlonf[0])
			js.bounds[str(k+1)] = bounds
		sat_proc = {}
	for satellite_source in js.satellite_source:
		sat_proc[satellite_source.id] = Process(target=retrieve_satellite, args=(js, satellite_source, proc_q))

	geogrid_proc = Process(target=run_geogrid, args=(js, proc_q))

	grib_proc = {}
	for grib_source in js.grib_source:
		grib_proc[grib_source.id] = Process(target=retrieve_gribs_and_run_ungrib, args=(js, grib_source, proc_q))

	logging.info('starting GEOGRID and GRIB2/UNGRIB')
	logging.info('satellite sources %s' % [s.id for s in js.satellite_source])

	if js.ungrib_only:
		logging.info('ungrib_only set, skipping GEOGRID, will exit after UNGRIB')
	else:
		geogrid_proc.start()

	for grib_source in js.grib_source:
		grib_proc[grib_source.id].start()

	for satellite_source in js.satellite_source:
		sat_proc[satellite_source.id].start()

	# wait until all tasks are done
	logging.info('waiting until all tasks are done')

	for grib_source in js.grib_source:
		grib_proc[grib_source.id].join()

<<<<<<< HEAD
    	for satellite_source in js.satellite_source:
        	sat_proc[satellite_source.id].join()
=======
	for satellite_source in js.satellite_source:
		sat_proc[satellite_source.id].join()
>>>>>>> 0571289c

	if js.ungrib_only:
		pass
	else:
		geogrid_proc.join()

	for satellite_source in js.satellite_source:
		if proc_q.get() != 'SUCCESS':
			return

	for grib_source in js.grib_source:
		if proc_q.get() != 'SUCCESS':
			return

	if not js.ungrib_only:
		if proc_q.get() != 'SUCCESS':
			return

	proc_q.close()

	logging.info('execute: finished parallel GEOGRID, GRIB2/UNGRIB, and Satellite')

	if js.satellite_source:
		# joining all satellite manifests
		sat_manifest = Dict({})
		sat_manifest.granules = json_join(js.jobdir, args['satellite_source'])
		sat_manifest.bounds = js.bounds
		sat_manifest.time_interval = (utc_to_esmf(js.start_utc), utc_to_esmf(js.end_utc))
		sat_manifest.dt = Dict({})
		sat_manifest.sat_interval = Dict({})
		for k in args['domains'].keys():
			sat_manifest.dt[k] = args['domains'][k]['history_interval']
			if 'sat_interval' in args['domains'][k].keys():
				sat_manifest.sat_interval[k] = args['domains'][k]['sat_interval']
			else:
				sat_manifest.sat_interval[k] = (args['domains'][k]['history_interval'], args['domains'][k]['history_interval'])
		sat_manifest.satprod_satsource = js.satprod_satsource
		json.dump(sat_manifest, open(osp.join(js.jobdir, 'sat.json'),'w'), indent=4, separators=(',', ': '))

	logging.info("step 5: execute metgrid after ensuring all grids will be processed")
	update_namelist(js.wps_nml, js.grib_source[0].namelist_wps_keys())
	js.domain_conf.prepare_for_metgrid(js.wps_nml)
	logging.info("namelist.wps for METGRID: %s" % json.dumps(js.wps_nml, indent=4, separators=(',', ': ')))
	f90nml.write(js.wps_nml, osp.join(js.wps_dir, 'namelist.wps'), force=True)

	logging.info("running METGRID")
	Metgrid(js.wps_dir).execute().check_output()

	send_email(js, 'metgrid', 'Job %s - metgrid complete.' % js.job_id)
	logging.info("METGRID complete")

	logging.info("cloning WRF into %s" % js.wrf_dir)

	logging.info("step 6: clone wrf directory, symlink all met_em* files, make namelists")
	cln.clone_wrf(js.wrf_dir, [])
	symlink_matching_files(js.wrf_dir, js.wps_dir, "met_em*")
	time_ctrl = update_time_control(js.start_utc, js.end_utc, js.num_doms)
	js.wrf_nml['time_control'].update(time_ctrl)
	js.wrf_nml['time_control']['interval_seconds'] = js.grib_source[0].interval_seconds
	update_namelist(js.wrf_nml, js.grib_source[0].namelist_keys())
	if 'ignitions' in js.args:
		update_namelist(js.wrf_nml, render_ignitions(js, js.num_doms))

	# if we have an emissions namelist, automatically turn on the tracers
	if js.ems_nml is not None:
		logging.debug('namelist.fire_emissions given, turning on tracers')
		f90nml.write(js.ems_nml, osp.join(js.wrf_dir, 'namelist.fire_emissions'), force=True)
		js.wrf_nml['dynamics']['tracer_opt'] = [2] * js.num_doms

	f90nml.write(js.wrf_nml, osp.join(js.wrf_dir, 'namelist.input'), force=True)

	f90nml.write(js.fire_nml, osp.join(js.wrf_dir, 'namelist.fire'), force=True)

	# step 7: execute real.exe

	logging.info("running REAL")
	# try to run Real twice as it sometimes fails the first time
	# it's not clear why this error happens
	try:
		Real(js.wrf_dir).execute().check_output()
	except Exception as e:
		logging.error('Real step failed with exception %s, retrying ...' % str(e))
		Real(js.wrf_dir).execute().check_output()


	logging.info('step 7b: if requested, do fuel moisture DA')
	logging.info('fmda = %s' % js.fmda)
	if js.fmda is not None:
		logging.info('running fuel moisture data assimilation')
		for dom in js.fmda.domains:
			logging.info('assimilate_fm10_observations for domain %s' % dom)
			assimilate_fm10_observations(osp.join(js.wrf_dir, 'wrfinput_d%02d' % int(dom)), None, js.fmda.token)

	# step 8: execute wrf.exe on parallel backend
	logging.info('submitting WRF job')
	send_email(js, 'wrf_submit', 'Job %s - wrf job submitted.' % js.job_id)

	js.task_id = "sim-" + js.grid_code + "-" + utc_to_esmf(js.start_utc)[:10]
	jsub.job_num=WRF(js.wrf_dir, js.qsys).submit(js.task_id, js.num_nodes, js.ppn, js.wall_time_hrs)

	send_email(js, 'wrf_exec', 'Job %s - wrf job starting now with id %s.' % (js.job_id, js.task_id))
	logging.info("WRF job %s submitted with id %s, waiting for rsl.error.0000" % (jsub.job_num, js.task_id))

	jobfile = osp.abspath(osp.join(js.jobdir, 'job.json'))
	json.dump(jsub, open(jobfile,'w'), indent=4, separators=(',', ': '))

	process_output(js.job_id)

	return jobfile

def process_output(job_id):
	args = load_sys_cfg()
	jobfile = osp.abspath(osp.join(args.workspace_path, job_id,'job.json'))
	satfile = osp.abspath(osp.join(args.workspace_path, job_id,'sat.json'))
	logging.info('process_output: loading job description from %s' % jobfile)
	try:
		js = Dict(json.load(open(jobfile,'r')))
	except Exception as e:
		logging.error('Cannot load the job description file %s' % jobfile)
		logging.error('%s' % e)
		sys.exit(1)
	logging.info('process_output: loading satellite description from %s' % satfile)
	try:
		jsat = Dict(json.load(open(satfile,'r')))
		available_sats = [sat.upper()+'_AF' for sat in jsat.granules.keys()]
		not_empty_sats = [sat.upper()+'_AF' for sat in jsat.granules.keys() if jsat.granules[sat]]
	except:
		logging.warning('Cannot load the satellite data in satellite description file %s' % satfile)
		available_sats = []
		not_empty_sats = []
		pass
	logging.info('process_output: available satellite data %s' % available_sats)
	logging.info('process_output: not empty satellite data %s' % not_empty_sats)
	js.old_pid = js.pid
	js.pid = os.getpid()
	js.state = 'Processing'
	json.dump(js, open(jobfile,'w'), indent=4, separators=(',', ': '))

	js.wrf_dir = osp.abspath(osp.join(args.workspace_path, js.job_id, 'wrf'))

	pp = None
	already_sent_files = []
	if js.postproc is None:
		logging.info('No postprocessing specified, exiting.')
		return

	# set up postprocessing
	delete_visualization(js.job_id)
	js.pp_dir = osp.join(args.workspace_path, js.job_id, "products")
	make_clean_dir(js.pp_dir)
	pp = Postprocessor(js.pp_dir, 'wfc-' + js.grid_code)
	js.manifest_filename= 'wfc-' + js.grid_code + '.json'
	logging.debug('Postprocessor created manifest %s',js.manifest_filename)

	if js.postproc.get('from', None) == 'wrfout':
		logging.info('Postprocessing all wrfout files.')
		failures = cases = 0
		# postprocess all wrfouts
		for wrfout_path in sorted(glob.glob(osp.join(js.wrf_dir,'wrfout_d??_????-??-??_??:??:??'))):
			logging.info("Found %s" % wrfout_path)
			domain_str,wrfout_esmf_time = re.match(r'.*wrfout_d(0[0-9])_([0-9_\-:]{19})',wrfout_path).groups()
			dom_id = int(domain_str)
			d = nc4.Dataset(wrfout_path)
			# extract ESMF string times
			times = [''.join(x) for x in d.variables['Times'][:]]
			d.close()
			for esmf_time in sorted(times):
				logging.info("Processing domain %d for time %s." % (dom_id, esmf_time))
				if js.postproc is not None and str(dom_id) in js.postproc:
					case += 1
					if available_sats:
						sat_list = [sat for sat in available_sats if sat in js.postproc[str(dom_id)]]
						var_list = [str(x) for x in js.postproc[str(dom_id)] if not str(x) in sat_list]
						sat_list = [sat for sat in sat_list if sat in not_empty_sats]
						logging.info("Executing postproc instructions for sats %s for domain %d." % (str(sat_list), dom_id))
					else:
						sat_list = []
						var_list = [str(x) for x in js.postproc[str(dom_id)]]
					logging.info("Executing postproc instructions for vars %s for domain %d." % (str(var_list), dom_id))
					try:
						if sat_list:
							pp.process_sats(jsat, dom_id, esmf_time, sat_list)
						pp.process_vars(osp.join(js.wrf_dir,wrfout_path), dom_id, esmf_time, var_list)
						# in incremental mode, upload to server
						if js.postproc.get('shuttle', None) == 'incremental':
							desc = js.postproc['description'] if 'description' in js.postproc else js.job_id
							sent_files_1 = send_product_to_server(args, js.pp_dir, js.job_id, js.job_id, js.manifest_filename, desc, already_sent_files)
							already_sent_files = filter(lambda x: not x.endswith('json'), already_sent_files + sent_files_1)
					except Exception as e:
						logging.warning('Failed to postprocess for time %s with error %s.' % (esmf_time, str(e)))
<<<<<<< HEAD
						failures += 1
=======

>>>>>>> 0571289c

		if cases != failures:
			logging.info('number of postprocessing steps is %d and number of postprocessing failures is %d' % (cases,failures))
			# if we are to send out the postprocessed files after completion, this is the time
			if js.postproc.get('shuttle', None) == 'on_completion':
				desc = js.postproc['description'] if 'description' in js.postproc else js.job_id
				send_product_to_server(args, js.pp_dir, js.job_id, js.job_id, js.manifest_filename, desc)

		else:
			logging.error('All postprocessing steps failed')
			js.state = 'Postprocessing failed'

		json.dump(js, open(jobfile,'w'), indent=4, separators=(',', ': '))
		return

	# step 9: wait for appearance of rsl.error.0000 and open it
	wrf_out = None
	rsl_path = osp.join(js.wrf_dir, 'rsl.error.0000')
	while wrf_out is None:
		try:
			wrf_out = open(rsl_path)
			break
		except IOError:
			logging.info('process_output: waiting 5 seconds for rsl.error.0000 file')
		time.sleep(5)

	logging.info('process_output: Detected rsl.error.0000')
	js.run_utc = time.ctime(os.path.getmtime(rsl_path))
	js.processed_utc = time.asctime(time.gmtime())

	# step 10: track log output and check for history writes fro WRF
	wait_lines = 0
	wait_wrfout = 0
	failures = cases = 0
	while True:
		line = wrf_out.readline().strip()
		if not line:
			if not parallel_job_running(js):
				logging.warning('WRF did not run to completion.')
				break
			if not wait_lines:
				logging.info('Waiting for more output lines')
			wait_lines = wait_lines + 1
			time.sleep(5)
			continue
		wait_lines = 0

		if "SUCCESS COMPLETE WRF" in line:
			# send_email(js, 'complete', 'Job %s - wrf job complete SUCCESS.' % js.job_id)
			logging.info("WRF completion detected.")
			js.old_job_num = js.job_num
			js.job_num = None
			json.dump(js, open(jobfile,'w'), indent=4, separators=(',', ': '))
			break

		if "Timing for Writing wrfout" in line:
			wait_wrfout = 0
			esmf_time,domain_str = re.match(r'.*wrfout_d.._([0-9_\-:]{19}) for domain\ +(\d+):' ,line).groups()
			wrfout_path,domain_str = re.match(r'.*(wrfout_d.._[0-9_\-:]{19}) for domain\ +(\d+):' ,line).groups()
			dom_id = int(domain_str)
			logging.info("Detected history write for domain %d for time %s." % (dom_id, esmf_time))
			if js.postproc is not None and str(dom_id) in js.postproc:
				cases += 1
				if available_sats:
					sat_list = [sat for sat in available_sats if sat in js.postproc[str(dom_id)]]
					var_list = [str(x) for x in js.postproc[str(dom_id)] if not str(x) in sat_list]
					sat_list = [sat for sat in sat_list if sat in not_empty_sats]
					logging.info("Executing postproc instructions for sats %s for domain %d." % (str(sat_list), dom_id))
				else:
					sat_list = []
					var_list = [str(x) for x in js.postproc[str(dom_id)]]
				logging.info("Executing postproc instructions for vars %s for domain %d." % (str(var_list), dom_id))
				wrfout_path = find_wrfout(js.wrf_dir, dom_id, esmf_time)
				try:
					if sat_list:
						pp.process_sats(jsat, dom_id, esmf_time, sat_list)
					pp.process_vars(osp.join(js.wrf_dir,wrfout_path), dom_id, esmf_time, var_list)
				except Exception as e:
					logging.warning('Failed to postprocess for time %s with error %s.' % (esmf_time, str(e)))
					failures += 1
				else:
					try:
						# in incremental mode, upload to server
						if js.postproc.get('shuttle', None) == 'incremental':
							desc = js.postproc['description'] if 'description' in js.postproc else js.job_id
							sent_files_1 = send_product_to_server(args, js.pp_dir, js.job_id, js.job_id, js.manifest_filename, desc, already_sent_files)
							already_sent_files = filter(lambda x: not x.endswith('json'), already_sent_files + sent_files_1)
					except Exception as e:
						logging.warning('Failed sending potprocess results to the server with error %s' % str(e))
		else:
			if not wait_wrfout:
				logging.info('Waiting for wrfout')
			wait_wrfout = wait_wrfout + 1

	# if we are to send out the postprocessed files after completion, this is the time
	if cases != failures:
		logging.info('number of postprocessing steps is %d and number of postprocessing failures is %d' % (cases,failures))
		if js.postproc.get('shuttle', None) == 'on_completion':
			desc = js.postproc['description'] if 'description' in js.postproc else js.job_id
			send_product_to_server(args, js.pp_dir, js.job_id, js.job_id, js.manifest_filename, desc)
			
		if js.postproc.get('shuttle', None) is not None:
			make_kmz(js.job_id)  # arguments can be added to the job id string

		js.state = 'Completed'

	else:
		logging.error('All postprocessing steps failed')
		js.state = 'Postprocessing failed'

	js.old_pid = js.pid
	js.pid = None
	json.dump(js, open(jobfile,'w'), indent=4, separators=(',', ': '))

def create_process_output_script(job_id):
	cfg = load_sys_cfg()
	script_path = osp.join(cfg.workspace_path, job_id,'job_process_output.sh')
	log_path = osp.join(cfg.workspace_path, job_id,'job_process_output.log')
	process_script = osp.join(cfg.sys_install_path,'process_output.sh')
	with open(script_path,'w') as f:
		f.write('#!/usr/bin/env bash\n')
		f.write('cd ' + cfg.sys_install_path + '\n')
		f.write('LOG=' + log_path + '\n')
		f.write(process_script + ' ' + job_id + ' &> $LOG \n')

	# make it executable
	st = os.stat(script_path)
	os.chmod(script_path, st.st_mode | stat.S_IEXEC)


def process_sat_output(job_id):
	args = load_sys_cfg()
	jobfile = osp.abspath(osp.join(args.workspace_path, job_id,'job.json'))
	satfile = osp.abspath(osp.join(args.workspace_path, job_id,'sat.json'))
	logging.info('process_output: loading job description from %s' % jobfile)
	try:
		js = Dict(json.load(open(jobfile,'r')))
	except Exception as e:
		logging.error('Cannot load the job description file %s' % jobfile)
		logging.error('%s' % e)
		sys.exit(1)
	logging.info('process_output: loading satellite description from %s' % satfile)
	try:
		jsat = Dict(json.load(open(satfile,'r')))
		available_sats = [sat.upper()+'_AF' for sat in jsat.granules.keys()]
		not_empty_sats = [sat.upper()+'_AF' for sat in jsat.granules.keys() if jsat.granules[sat]]
	except:
		logging.warning('Cannot load the satellite data in satellite description file %s' % satfile)
		available_sats = []
		not_empty_sats = []
		return
	logging.info('process_output: available satellite data %s' % available_sats)
	logging.info('process_output: not empty satellite data %s' % not_empty_sats)
	if not not_empty_sats:
		logging.warning('Do not have satellite data to postprocess')
		return
	js.old_pid = js.pid
	js.pid = os.getpid()
	js.state = 'Processing'
	json.dump(js, open(jobfile,'w'), indent=4, separators=(',', ': '))

	pp = None
	already_sent_files = []
	delete_visualization(js.job_id)
	js.pp_dir = osp.join(args.workspace_path, js.job_id, "products")
	make_clean_dir(js.pp_dir)
	pp = Postprocessor(js.pp_dir, 'wfc-' + js.grid_code)
	js.manifest_filename= 'wfc-' + js.grid_code + '.json'
	logging.debug('Postprocessor created manifest %s',js.manifest_filename)
	domains = sorted([int(x) for x in filter(lambda x: len(x) == 1, js.postproc)])
	for dom_id in domains:
		logging.info('Processing domain %s' % str(dom_id))
		dt = timedelta(minutes=jsat.dt[str(dom_id)])
		logging.info('dt for satellite postprocessing = %s' % dt)
		t_int = esmf_to_utc(jsat['time_interval'][0])
		t_fin = esmf_to_utc(jsat['time_interval'][1])
		ndts = number_minutes(t_int,t_fin,jsat.dt[str(dom_id)])
		times = [t_int + tt*dt for tt in range(ndts)]
		sat_list = [sat for sat in available_sats if sat in js.postproc[str(dom_id)]]
		if sat_list:
			for time in times:
				try:
					esmf_time = utc_to_esmf(time)
					logging.info('Posprocessing satellite data for time %s' % esmf_time)
					pp.process_sats(jsat, dom_id, esmf_time, sat_list)
				except Exception as e:
					logging.warning('Failed to postprocess for time %s with error %s.' % (esmf_time, str(e)))
				else:
					try:
						if js.postproc.get('shuttle', None) == 'incremental':
							desc = js.postproc['description'] if 'description' in js.postproc else js.job_id
							sent_files_1 = send_product_to_server(args, js.pp_dir, js.job_id, js.job_id, js.manifest_filename, desc, already_sent_files)
							already_sent_files = filter(lambda x: not x.endswith('json'), already_sent_files + sent_files_1)
					except Exception as e:
						logging.warning('Failed sending potprocess results to the server with error %s' % str(e))

	# if we are to send out the postprocessed files after completion, this is the time
	if js.postproc.get('shuttle', None) == 'on_completion':
		desc = js.postproc['description'] if 'description' in js.postproc else js.job_id
		send_product_to_server(args, js.pp_dir, js.job_id, js.job_id, js.manifest_filename, desc)
<<<<<<< HEAD

	if js.postproc.get('shuttle', None) is not None:
		make_kmz(js.job_id)  # arguments can be added to the job id string

=======

	if js.postproc.get('shuttle', None) is not None:
		make_kmz(js.job_id)  # arguments can be added to the job id string

>>>>>>> 0571289c
	js.old_pid = js.pid
	js.pid = None
	js.state = 'Completed'
	json.dump(js, open(jobfile,'w'), indent=4, separators=(',', ': '))


def verify_inputs(args,sys_cfg):
	"""
	Check if arguments (eventually) supplied to execute(...) are valid - if not exception is thrown.

	Arguments:
	  args -- dictionary of arguments
	"""
	# dump(sys_cfg,'sys_cfg')
	# dump(args,'args')

	for key in sys_cfg:
		if key in args:
			if  sys_cfg[key] != args[key]:
			   logging_error('system configuration %s=%s attempted change to %s'
				   % (key, sys_cfg[key], args[key]))
			   raise ValueError('System configuration values may not be overwritten.')


	# we don't check if job_id is a valid path
	required_files = [('sys_install_path', 'Non-existent system installation directory %s'),
					  ('workspace_path', 'Non-existent workspace directory %s'),
					  ('wps_install_path', 'Non-existent WPS installation directory %s'),
					  ('wrf_install_path', 'Non-existent WRF installation directory %s'),
					  ('wps_namelist_path', 'Non-existent WPS namelist template %s'),
					  ('wrf_namelist_path', 'Non-existent WRF namelist template %s'),
					  ('fire_namelist_path', 'Non-existent fire namelist template %s'),
					  ('wps_geog_path', 'Non-existent geogrid data (WPS-GEOG) path %s')]

	optional_files = [('emissions_namelist_path', 'Non-existent namelist template %s')]

	# check each path that should exist
	for key, err in required_files:
		if not osp.exists(args[key]):
			raise OSError(err % args[key])

	# check each path that should exist
	for key, err in optional_files:
		if key in args:
			if not osp.exists(args[key]):
				raise OSError(err % args[key])

	# check for valid grib source
	if args['grib_source'] not in ['HRRR', 'NAM','NAM218', 'NAM227', 'NARR','CFSR']:
		raise ValueError('Invalid grib source %s, must be one of HRRR, NAM, NAM227, NARR, CFSR' % args['grib_source'])

	# check for valid satellite source
	if 'satellite_source' in args:
		for sat in args['satellite_source']:
			if sat not in ['Terra','Aqua','SNPP']:
				raise ValueError('Invalid satellite source %s, must be one of Terra, Aqua, SNPP' % sat)

	# if precomputed key is present, check files linked in
	if 'precomputed' in args:
	  for key,path in args['precomputed'].iteritems():
		  if not osp.exists(path):
			  raise OSError('Precomputed entry %s points to non-existent file %s' % (key,path))

	# check if the postprocessor knows how to handle all variables
	wvs = get_wisdom_variables()
	failing = False
	if 'postproc' in args:
		for dom in filter(lambda x: len(x) == 1, args['postproc'].keys()):
			for vname in args['postproc'][dom]:
				if vname not in wvs:
					logging.error('unrecognized variable %s in postproc key for domain %s.' % (vname, dom))
					failing = True
	if failing:
		raise ValueError('One or more unrecognized variables in postproc.')


def process_arguments(job_args,sys_cfg):
	"""
	Convert arguments passed into program via the JSON configuration file and job json argument.
	This is processed after the configuration is updated by the job json file.

	Transforms unicode strings into standard strings.

	:param args: the input arguments
	"""
	# note: the execution flow allows us to override anything in the etc/conf.json file
	# dump(sys_cfg,'sys_cfg')
	args = sys_cfg
	keys = job_args.keys()
	for key in keys:
		if job_args[key] is None:
			logging.warning('Job argument %s=None, ignoring' % key)
			del job_args[key]
	args.update(job_args)
	# logging.info('updated args = %s' % json.dumps(args, indent=4, separators=(',', ': ')))

	# resolve possible relative time specifications
	start_utc = timespec_to_utc(args['start_utc'])
	args['orig_start_utc'] = start_utc
	args['start_utc'] = round_time_to_hour(start_utc)
	args['end_utc'] = round_time_to_hour(timespec_to_utc(args['end_utc'], args['start_utc']), True)
	args['cycle_start_utc'] = timespec_to_utc(args.get('cycle_start_utc', None))
	args['satprod_satsource'] = Dict({})

	# add postprocess satellite data
	if 'satellite_source' in args:
		if 'postproc' in args:
			max_dom = max([int(x) for x in filter(lambda x: len(x) == 1, args['postproc'])])
			sats = args['satellite_source']
			for sat in sats:
				satprod = sat.upper()+'_AF'
				args['postproc'][str(max_dom)].append(satprod)
				args['satprod_satsource'].update({satprod: sat})

	# defaults
	if args['ref_utc'] is not None:
		args['ref_utc'] = timespec_to_utc(args['ref_utc'], args['start_utc'])

	for k, v in args.iteritems():
		if type(v) == unicode:
			args[k] = v.encode('ascii')

	# sanity check, also that nothing in etc/conf got overrident
	verify_inputs(args,sys_cfg)

	return args

if __name__ == '__main__':

	# configure the basic logger
	logging.basicConfig(level=logging.INFO, format='%(asctime)s - %(levelname)s - %(message)s')
	# logging.basicConfig(level=logging.DEBUG)

	# load configuration JSON
	sys_cfg = load_sys_cfg()
	# logging.info('sys_cfg = %s' % json.dumps(sys_cfg, indent=4, separators=(',', ': ')))

	# load job JSON
	job_args = json.load(open(sys.argv[1]), 'ascii')
	# logging.info('job_args = %s' % json.dumps(job_args, indent=4, separators=(',', ': ')))

	# process arguments
	args = process_arguments(job_args,sys_cfg)
	# logging.info('processed args = %s' % str(args))

	# execute the job
	logging.info('calling execute')
	execute(args,job_args)

	logging.info('forecast.py done')
<|MERGE_RESOLUTION|>--- conflicted
+++ resolved
@@ -562,13 +562,8 @@
 	for grib_source in js.grib_source:
 		grib_proc[grib_source.id].join()
 
-<<<<<<< HEAD
-    	for satellite_source in js.satellite_source:
-        	sat_proc[satellite_source.id].join()
-=======
 	for satellite_source in js.satellite_source:
 		sat_proc[satellite_source.id].join()
->>>>>>> 0571289c
 
 	if js.ungrib_only:
 		pass
@@ -759,11 +754,7 @@
 							already_sent_files = filter(lambda x: not x.endswith('json'), already_sent_files + sent_files_1)
 					except Exception as e:
 						logging.warning('Failed to postprocess for time %s with error %s.' % (esmf_time, str(e)))
-<<<<<<< HEAD
 						failures += 1
-=======
-
->>>>>>> 0571289c
 
 		if cases != failures:
 			logging.info('number of postprocessing steps is %d and number of postprocessing failures is %d' % (cases,failures))
@@ -964,17 +955,10 @@
 	if js.postproc.get('shuttle', None) == 'on_completion':
 		desc = js.postproc['description'] if 'description' in js.postproc else js.job_id
 		send_product_to_server(args, js.pp_dir, js.job_id, js.job_id, js.manifest_filename, desc)
-<<<<<<< HEAD
 
 	if js.postproc.get('shuttle', None) is not None:
 		make_kmz(js.job_id)  # arguments can be added to the job id string
 
-=======
-
-	if js.postproc.get('shuttle', None) is not None:
-		make_kmz(js.job_id)  # arguments can be added to the job id string
-
->>>>>>> 0571289c
 	js.old_pid = js.pid
 	js.pid = None
 	js.state = 'Completed'
