--- conflicted
+++ resolved
@@ -9,13 +9,9 @@
 from six.moves.urllib.request import urlopen
 from cmr import GranuleQuery
 from utils import Dict, utc_to_utcf, duplicates
-<<<<<<< HEAD
-from downloader import download_url, DownloadError
-=======
 from .downloader import download_url, DownloadError
 from six.moves import filter
 from six.moves import range
->>>>>>> eacce15c
 
 class SatError(Exception):
 	"""
@@ -214,68 +210,6 @@
 			for m in meta:
 				id = osp.splitext(m['producer_granule_id'])[0]
 				url = m['links'][0]['href']
-<<<<<<< HEAD
-				m.update(self.download_sat(url))
-				manifest.update({id: m})
-		
-		group_manifest = self.group_files_sat(manifest)	
-	
-		return group_manifest
-
-	def group_files_sat(self, manifest):
-		"""
-                Group all the satellite files from downloaded manifest
-
-                :param manifest: satellite manifest from retrieving
-		:return result: groupped and cleanned manifest
-                """	
-		if not manifest:
-			return manifest
-		result = Dict({})
-		geore = re.compile(r'%s' % self.geo_prefix)
-		pregeore = re.compile(r'%s' % self.pre_geo_prefix)
-		firere = re.compile(r'%s' % self.fire_prefix)
-		keys = np.array(manifest.keys())
-		labels = np.array([''.join(k.split('.')[1:3]) for k in keys])
-		indexes = duplicates(labels)	
-		for k,ind in indexes.items():
-			lenind = len(ind)
-			if lenind != 2:
-				logging.warning('retrieve_data_sat: number of geo and fire granules %d different than 2' % lenind)
-				if lenind < 2:
-					logging.error('retrieve_data_sat: geo or fire file is missing, number of granules %d different than 2' % lenind)
-					continue
-			geo = filter(geore.search,keys[ind])
-			pregeo = filter(pregeore.search,keys[ind])
-			fire = filter(firere.search,keys[ind])
-			if not geo:
-				if pregeo:
-					geok = pregeo[0]
-				else:
-					logging.error('retrieve_data_sat: no geo data in the manifest')
-					continue				
-			else:
-				geok = geo[0]
-
-			if fire:
-				firek = fire[0]
-			else:
-				logging.error('retrieve_data_sat: no fire data in the manifest')
-				continue
-			r = Dict({
-					'time_start_iso' : manifest[geok]['time_start'],
-					'time_end_iso' : manifest[geok]['time_end'],
-					'geo_url' : manifest[geok]['url'],
-					'geo_local_path' : manifest[geok]['local_path'],
-					'geo_description' : manifest[geok]['dataset_id'],
-					'fire_url' : manifest[firek]['url'],
-					'fire_local_path' : manifest[firek]['local_path'],
-					'fire_description' : manifest[firek]['dataset_id']
-				})
-			result.update({k: r})
-		return result
-
-=======
 				dc = m['data_center']
 				m.update(self.download_sat(url,self.datacenter_to_appkey(dc)))
 				if m:
@@ -344,7 +278,6 @@
 				continue
 		return result
 
->>>>>>> eacce15c
 
 	def read_sat(self, files, metas, bounds):
 		"""
