# Copyright (C) 2013-2016 Martin Vejmelka, UC Denver
#
# Permission is hereby granted, free of charge, to any person obtaining a copy
# of this software and associated documentation files (the "Software"), to deal
# in the Software without restriction, including without limitation the rights
# to use, copy, modify, merge, publish, distribute, sublicense, and/or sell copies
# of the Software, and to permit persons to whom the Software is furnished to do
# so, subject to the following conditions:
#
# The above copyright notice and this permission notice shall be included in all
# copies or substantial portions of the Software.
#
# THE SOFTWARE IS PROVIDED "AS IS", WITHOUT WARRANTY OF ANY KIND, EXPRESS OR IMPLIED,
# INCLUDING BUT NOT LIMITED TO THE WARRANTIES OF MERCHANTABILITY, FITNESS FOR
# A PARTICULAR PURPOSE AND NONINFRINGEMENT. IN NO EVENT SHALL THE AUTHORS OR COPYRIGHT
# HOLDERS BE LIABLE FOR ANY CLAIM, DAMAGES OR OTHER LIABILITY, WHETHER IN AN ACTION
# OF CONTRACT, TORT OR OTHERWISE, ARISING FROM, OUT OF OR IN CONNECTION WITH THE
# SOFTWARE OR THE USE OR OTHER DEALINGS IN THE SOFTWARE.


from __future__ import absolute_import
import matplotlib as mpl
import matplotlib.pyplot as plt
import simplekml as kml
from mpl_toolkits.basemap import Basemap, interp
import numpy as np
import netCDF4 as nc4
import sys
import os
import logging
from six.moves import range
try:
    # python 2
    from StringIO import StringIO
except ImportError:
    # python 3
    from io import BytesIO as StringIO

def make_colorbar(rng,orientation,size_in,cmap,cb_label,dpi=200):
    """
    Create a colorbar to accompany a raseter image.

    See: http://matplotlib.org/examples/api/colorbar_only.html for more examples

    :param rng: the minimum/maximum to display on the colorbar
    :param orientation: 'vertical' or 'horizontal'
    :param size_in: larger dimension in inches
    :param cmap: the colormap in use
    :param cb_label: the colorbar label
    :param dpi: dots per inch
    :return: a StringIO object with the colorbar as PNG data
    """
    kwargs = { 'norm': mpl.colors.Normalize(rng[0],rng[1]),
               'orientation':orientation,
               'spacing':'proportional',
               'cmap':cmap}

    # build figure according to requested orientation
    hsize, wsize = (size_in,size_in*0.5) if orientation == 'vertical' else (size_in*0.5,size_in)
    fig = plt.figure(figsize=(wsize,hsize))

    # proportions that work with axis title (horizontal not tested)
    ax = fig.add_axes([.5,.03,.12,.8]) if orientation=='vertical' else fig.add_axes([0.03,.4,.8,.12])

    # construct the colorbar and modify properties
    cb = mpl.colorbar.ColorbarBase(ax,**kwargs)
    cb.set_label(cb_label,color='1',fontsize=8,labelpad=-40)

    # move ticks to left side
    ax.yaxis.set_ticks_position('left')
    for tick_lbl in ax.get_yticklabels():
        tick_lbl.set_color('1')
        tick_lbl.set_fontsize(8)

    # save png to a StringIO
    str_io = StringIO()
    fig.savefig(str_io,dpi=dpi,format='png',transparent=True)
    plt.close()

    return str_io.getvalue()


def make_discrete_colorbar(labels,colors,orientation,size_in,cmap,cb_label,dpi=200):
    """
    Create a discrete colorbar to accompany a scatter raseter image.

    See: http://matplotlib.org/examples/api/colorbar_only.html for more examples

    :param labels: list of labels for each colorbar tick
    :param colors: list of colors for each colorbar tick
    :param orientation: 'vertical' or 'horizontal'
    :param size_in: larger dimension in inches
    :param cmap: the colormap in use
    :param cb_label: the colorbar label
    :param dpi: dots per inch
    :return: a StringIO object with the colorbar as PNG data
    """
    N = len(labels)

    kwargs = { 'norm': mpl.colors.Normalize(-.5,N-.5),
	       'orientation': orientation,
               'spacing': 'proportional',
<<<<<<< HEAD
	       'ticks': range(0,N),
=======
	       'ticks': list(range(0,N)),
>>>>>>> eacce15c
               'cmap': cmap}

    # build figure according to requested orientation
    hsize, wsize = (size_in,size_in*0.5) if orientation == 'vertical' else (size_in*0.5,size_in)
    fig = plt.figure(figsize=(wsize,hsize))

    # proportions that work with axis title (horizontal not tested)
    ax = fig.add_axes([.5,.03,.12,.8]) if orientation=='vertical' else fig.add_axes([0.03,.4,.8,.12])

    # construct the colorbar and modify properties
    cb = mpl.colorbar.ColorbarBase(ax,**kwargs)
    cb.ax.tick_params(length=0)
    cb.ax.set_yticklabels(labels)
    cb.set_label(cb_label,color='1',fontsize=8,labelpad=-40)

    # move ticks to left side
    ax.yaxis.set_ticks_position('left')
    for tick_lbl in ax.get_yticklabels():
        tick_lbl.set_color('1')
        tick_lbl.set_fontsize(5)

    # save png to a StringIO
    str_io = StringIO()
    fig.savefig(str_io,dpi=dpi,format='png',transparent=True)
    plt.close()

    return str_io.getvalue()


def basemap_raster_mercator(lon, lat, grid, cmin, cmax, cmap_name):

    # longitude/latitude extent
    lons = (np.amin(lon), np.amax(lon))
    lats = (np.amin(lat), np.amax(lat))

    logging.info('basemap_raster_mercator: bounding box %s %s %s %s' % (lons + lats))

    # construct spherical mercator projection for region of interest
    m = Basemap(projection='merc',llcrnrlat=lats[0], urcrnrlat=lats[1],
                llcrnrlon=lons[0],urcrnrlon=lons[1])

    #vmin,vmax = np.nanmin(grid),np.nanmax(grid)
    masked_grid = np.ma.array(grid,mask=np.isnan(grid))
    # logging.info('basemap_raster_mercator: not masked %s %s' % (grid.count(),masked_grid.count()))
    fig = plt.figure(frameon=False,figsize=(12,8),dpi=72)
    plt.axis('off')
    cmap = mpl.cm.get_cmap(cmap_name)
    m.pcolormesh(lon,lat,masked_grid,latlon=True,cmap=cmap,vmin=cmin,vmax=cmax)

    str_io = StringIO()
    plt.savefig(str_io,bbox_inches='tight',format='png',pad_inches=0,transparent=True)
    plt.close()

    numpy_bounds = [ (lons[0],lats[0]),(lons[1],lats[0]),(lons[1],lats[1]),(lons[0],lats[1]) ]
    float_bounds = [ (float(x), float(y)) for x,y in numpy_bounds ]
    return str_io.getvalue(), float_bounds


def basemap_barbs_mercator(u,v,lat,lon):

    # lon/lat extents
    lons = (np.amin(lon), np.amax(lon))
    lats = (np.amin(lat), np.amax(lat))

    # construct spherical mercator projection for region of interest
    m = Basemap(projection='merc',llcrnrlat=lats[0], urcrnrlat=lats[1],
                llcrnrlon=lons[0],urcrnrlon=lons[1])

    #vmin,vmax = np.nanmin(grid),np.nanmax(grid)
    fig = plt.figure(frameon=False,figsize=(12,8),dpi=72*4)
    plt.axis('off')
    m.quiver(lon,lat,u,v,latlon=True)

    str_io = StringIO()
    plt.savefig(str_io,bbox_inches='tight',format='png',pad_inches=0,transparent=True)
    plt.close()

    numpy_bounds = [ (lons[0],lats[0]),(lons[1],lats[0]),(lons[1],lats[1]),(lons[0],lats[1]) ]
    float_bounds = [ (float(x), float(y)) for x,y in numpy_bounds ]
    return str_io.getvalue(), float_bounds


def basemap_scatter_mercator(val, lon, lat, bounds, alphas, cmin, cmax, cmap):
    # number of scatter elements
    N = len(val)	
   
    # construct spherical mercator projection for region of interest
    m = Basemap(projection='merc',llcrnrlat=bounds[2], urcrnrlat=bounds[3],
                		llcrnrlon=bounds[0],urcrnrlon=bounds[1])
    
    fig = plt.figure(frameon=False,figsize=(12,8),dpi=72*4)
    plt.axis('off')
    for i in range(N):
    	m.scatter(lon[i],lat[i],60,c=val[i],latlon=True,marker='.',cmap=cmap,vmin=cmin,vmax=cmax,alpha=alphas[i],linewidths=0)

    # save png to a StringIO
    str_io = StringIO()
    plt.savefig(str_io,bbox_inches='tight',format='png',pad_inches=0,transparent=True)
    plt.close()

    numpy_bounds = [ (bounds[0],bounds[2]),(bounds[1],bounds[2]),(bounds[1],bounds[3]),(bounds[0],bounds[3]) ]
    float_bounds = [ (float(x), float(y)) for x,y in numpy_bounds ]
    return str_io.getvalue(), float_bounds
<|MERGE_RESOLUTION|>--- conflicted
+++ resolved
@@ -100,11 +100,7 @@
     kwargs = { 'norm': mpl.colors.Normalize(-.5,N-.5),
 	       'orientation': orientation,
                'spacing': 'proportional',
-<<<<<<< HEAD
-	       'ticks': range(0,N),
-=======
 	       'ticks': list(range(0,N)),
->>>>>>> eacce15c
                'cmap': cmap}
 
     # build figure according to requested orientation
