# Copyright (C) 2013-2016 Martin Vejmelka, UC Denver
#
# Permission is hereby granted, free of charge, to any person obtaining a copy
# of this software and associated documentation files (the "Software"), to deal
# in the Software without restriction, including without limitation the rights
# to use, copy, modify, merge, publish, distribute, sublicense, and/or sell copies
# of the Software, and to permit persons to whom the Software is furnished to do
# so, subject to the following conditions:
#
# The above copyright notice and this permission notice shall be included in all
# copies or substantial portions of the Software.
#
# THE SOFTWARE IS PROVIDED "AS IS", WITHOUT WARRANTY OF ANY KIND, EXPRESS OR IMPLIED,
# INCLUDING BUT NOT LIMITED TO THE WARRANTIES OF MERCHANTABILITY, FITNESS FOR
# A PARTICULAR PURPOSE AND NONINFRINGEMENT. IN NO EVENT SHALL THE AUTHORS OR COPYRIGHT
# HOLDERS BE LIABLE FOR ANY CLAIM, DAMAGES OR OTHER LIABILITY, WHETHER IN AN ACTION
# OF CONTRACT, TORT OR OTHERWISE, ARISING FROM, OUT OF OR IN CONNECTION WITH THE
# SOFTWARE OR THE USE OR OTHER DEALINGS IN THE SOFTWARE.

from ssh_shuttle import SSHShuttle
import json
import os
import os.path as osp
import sys
import logging
import shutil
import glob
import signal
import subprocess
from utils import kill_process, Dict, process_create_time, load_sys_cfg

cfg = load_sys_cfg()

def remote_rmdir(s,dirname):
    logging.info('SHUTTLE removing remote directory %s' % dirname)
    try:
        s.rmdir(dirname)
        logging.info('SHUTTLE delete successful.')
        return 0
    except:
        logging.error('SHUTTLE cannot delete directory %s' % dirname)
        return 'Error'

def local_rmdir(dirname):
    work_dir = osp.abspath(osp.join(cfg['workspace_path'], dirname))
    logging.info('Deleting directory %s' % work_dir)
    try:
        shutil.rmtree(work_dir)
        logging.info('Deleted directory %s' % work_dir)
        return 0
    except:
        logging.error('Deleting directory %s failed' % work_dir)
        return 'Error'

def cancel_job(job_num,qsys):
        if job_num is not None:
            logging.info('Deleting parallel job %s on %s.' % (job_num, qsys))
            cluster = load_cluster_file(qsys)
            try:
                ret = subprocess.check_output([cluster['qdel_cmd'], job_num])
                logging.info(ret)
            except:
                logging.error('Deleting parallel job %s failed.' % job_num)

def load_cluster_file(qsys):
    clusters = json.load(open('etc/clusters.json','r'))
    if qsys in clusters:
        return clusters[qsys]
    else:
        logging.warning('Cluster %s not known' % qsys)
        return None

def load_job_file(job_id):
    jobfile = osp.join(cfg['workspace_path'], job_id, 'job.json')
    logging.info('Loading job state from %s' % jobfile)
    try:
        js = Dict(json.load(open(jobfile,'r')))
    except IOError:
        logging.error('Cannot open %s' % jobfile)
        js = None
    except:
        logging.error('Cannot load %s' % jobfile)
        js = None
    # print(json.dumps(js, indent=4, separators=(',', ': ')))
    return js, jobfile

def forecast_process_running(js):
    if 'pid' in js and 'process_create_time' in js:
        fs =  js.process_create_time == process_create_time(js.pid)
        if fs:
           logging.info('Forecast process is running. pid=%s' % (js.pid))
        else:
            logging.info('Forecast process is not running')
        return fs
    else:
        logging.warning('Cannot determine if forecast process is running - old job file?')
        return None 

def parallel_job_running(js):
    cluster = load_cluster_file(js.qsys)
<<<<<<< HEAD
    if cluster is None:
        logging.warning('No cluster system, cannot check for WRF job')
        return False
    ret = subprocess.check_output(cluster['qstat_cmd'],stderr=subprocess.STDOUT)
    for line in ret.split('\n'):
        ls=line.split()
        if len(ls) >0 and ls[0] == js.job_num:
             logging.debug('WRF job %s is running.' % js.job_num)
             return True
    logging.info('WRF job %s is not running.' % js.job_num)
    return False 
=======
    logging.debug('Checking for WRF job %s' % js.job_num)
    ret = subprocess.check_output(cluster['qstat_cmd'])
    ws = False
    for line in ret.split('\n'):
        ls=line.split()
        if len(ls) >0 and ls[0] == js.job_num:
             ws = True
             break
    if ws:
        logging.info('WRF job %s is running.' % js.job_num)
    else:
        logging.info('WRF job is not running.')
    return ws
>>>>>>> 5396b362

# the cleanup functions called as argv[2]:
# connecting to remote host if needed

def list(s):
    s.connect()
    cat = s.retrieve_catalog()
    s.disconnect()
    print('%-60s desc' % 'id')
    print('-' * 70)
    for k in sorted(cat):
        print('%-60s %s' % (k, cat[k]['description']))

def workspace(s):
    logging.info('Deleting all directories in local workspace that are not in the remote catalog.')
    s.connect()
    cat = s.retrieve_catalog(s)
    s.disconnect()
    for f in glob.glob(osp.join(cfg['workspace_path'],'*')):
        if osp.isdir(f):
            ff = osp.basename(f)
            if ff not in cat:
                logging.error('%s not in the catalog' % ff)
                local_rmdir(cfg, f)

def output(s,name):
    logging.info('Trying to delete WRF output and visualization of job %s' % name)
    s.connect()
    remote_rmdir(s, name)
    s.disconnect()
    local_rmdir(cfg,osp.join(name,'products'))
    wrf_dir = osp.join(cfg['workspace_path'], name,'wrf')
    files = glob.glob(osp.join(wrf_dir,'rsl.*'))+glob.glob(osp.join(wrf_dir,'wrfout_*'))
    logging.info('Deleting %s WRF output files in  %s' % (len(files),wrf_dir ))
    for f in files:
        os.remove(f)

def cancel(name):
    logging.info('Trying to cancel job %s' % name)
    js, jobfile = load_job_file(name)
    if js is not None:
        if 'state' in js and js.state == 'Cancelled':
            logging.warning('Job %s was already cancelled, proceeding anyway' % name)
        if 'job_num' in js and js.job_num is not None:
            try:
                logging.info('Trying to delete job %s from the queue scheduler' % js.job_num)
                cancel_job(js.job_num,js.qsys)
            except:
                logging.error('Delete failed, please check your queue scheduler for job %s' % js.job_num)
            js.old_job_num = js.job_num
        js.job_num = None
        if 'pid' in js and js.pid is not None:
            logging.info('Trying to kill forecast process %s' % js.pid)
            kill_process(js.pid)
        js.pid = None
        js.state = "Cancelled"
        json.dump(js, open(jobfile,'w'), indent=4, separators=(',', ': '))

def delete(s,name):
    s.connect()
    logging.info('Trying to delete all files of job %s' % name)
    remote_rmdir(s,name)
    local_rmdir(name)
    s.simple_command('wrfxweb/join_catalog.sh')
    s.disconnect()

def update(name):
    logging.info('Updating state of job %s' % name)
    js, jobfile = load_job_file(name)
    if js is not None:
        logging.debug('Old state is: %s' % js.state)
        if not forecast_process_running(js):
            logging.debug('Forecast process is not running')
            js.pid = None
        if not parallel_job_running(js):    
            logging.debug('WRF is not running')
            js.old_job_num = js.job_num
            js.job_num = None
        if js.state == 'Completed' or js.state == 'Cancelled':
            if js.pid is not None:
                 js.state = 'Forecast runaway'
            if js.job_num is not None:
                 js.state = 'WRF runaway'
        elif js.state == 'Preparing':
                 if js.pid is None:
                      js.state = 'Stopped'
                 if js.job_num is not None:
                      js.state = 'Cannot happen'
        elif js.state == 'Processing':
                 if js.pid is None and js.job_num is None:
                      js.state = 'Stopped'
                 if js.pid is not None and js.job_num is None:
                      js.state = 'WRF stopped'
                 if js.pid is None and js.job_num is not None:
                      js.state = 'Forecast stopped'

        logging.info('State is: %s' % js.state)

        json.dump(js, open(jobfile,'w'), indent=4, separators=(',', ': '))

if __name__ == '__main__':

    logging.basicConfig(level=logging.INFO, format='%(asctime)s - %(levelname)s - %(message)s')

    commands = [ 'list', 'cancel', 'output', 'delete', 'workspace', 'update']

    if len(sys.argv) < 2 or sys.argv[1] not in commands: 
        print('usage: ./cleanup.sh ' + '|'.join(commands) +' [job_id]')
        print('list            : show list of current simulations with their job_id and description')
        print('cancel <job_id> : kill all processes and the WRF parallel job, do not delete any files')
        print('output <job id> : cancel, and delete all WRF output and visualization files only')
        print('delete <job_id> : cancel, and delete all files')
        print('workspace       : delete jobs that are not on the visulalization server')
        print('update <job_id> : check if the job is running and update its job state file')
        sys.exit(1)

    cmd = sys.argv[1]
    if cmd in ['delete' , 'cancel', 'output', 'update']: 
        if len(sys.argv) == 3 and not sys.argv[2] == "" :
            job_id = sys.argv[2]
        else:
            print('%s function requires one job id' % cmd)
            sys.exit(1)
    else:
        job_id = None

    logging.info('cleanup: command=%s job_id=%s' % (cmd,job_id))
    s = SSHShuttle(cfg)

    
    if cmd == 'list':
        list(s)

    if cmd == 'cancel':
        cancel(job_id)

    if cmd == 'output':
        cancel(job_id)
        output(s,job_id)

    if cmd == 'delete':
        cancel(job_id)
        delete(s,job_id)

    if cmd == 'workspace':
        workspace(s)

    if cmd == 'update':
        update(job_id)
<|MERGE_RESOLUTION|>--- conflicted
+++ resolved
@@ -97,8 +97,8 @@
         return None 
 
 def parallel_job_running(js):
+    logging.debug('Checking for WRF job %s' % js.job_num)
     cluster = load_cluster_file(js.qsys)
-<<<<<<< HEAD
     if cluster is None:
         logging.warning('No cluster system, cannot check for WRF job')
         return False
@@ -110,21 +110,6 @@
              return True
     logging.info('WRF job %s is not running.' % js.job_num)
     return False 
-=======
-    logging.debug('Checking for WRF job %s' % js.job_num)
-    ret = subprocess.check_output(cluster['qstat_cmd'])
-    ws = False
-    for line in ret.split('\n'):
-        ls=line.split()
-        if len(ls) >0 and ls[0] == js.job_num:
-             ws = True
-             break
-    if ws:
-        logging.info('WRF job %s is running.' % js.job_num)
-    else:
-        logging.info('WRF job is not running.')
-    return ws
->>>>>>> 5396b362
 
 # the cleanup functions called as argv[2]:
 # connecting to remote host if needed
